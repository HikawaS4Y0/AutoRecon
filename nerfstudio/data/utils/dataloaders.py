# Copyright 2022 The Nerfstudio Team. All rights reserved.
#
# Licensed under the Apache License, Version 2.0 (the "License");
# you may not use this file except in compliance with the License.
# You may obtain a copy of the License at
#
#     http://www.apache.org/licenses/LICENSE-2.0
#
# Unless required by applicable law or agreed to in writing, software
# distributed under the License is distributed on an "AS IS" BASIS,
# WITHOUT WARRANTIES OR CONDITIONS OF ANY KIND, either express or implied.
# See the License for the specific language governing permissions and
# limitations under the License.

"""
Code for sampling images from a dataset of images.
"""

import random
from abc import abstractmethod
from typing import Dict, Optional, Tuple, Union

import torch
<<<<<<< HEAD
from rich.progress import track
from torch.utils.data import Dataset
=======
from rich.progress import Console, track
from torch.utils.data import Dataset, default_collate
>>>>>>> be70b86b
from torch.utils.data.dataloader import DataLoader

from nerfstudio.cameras.cameras import Cameras
from nerfstudio.cameras.rays import RayBundle
from nerfstudio.data.utils.datasets import InputDataset
from nerfstudio.data.utils.nerfstudio_collate import nerfstudio_collate
from nerfstudio.utils.misc import get_dict_to_torch

CONSOLE = Console(width=120)


class CacheDataloader(DataLoader):
    """Collated image dataset that implements caching of default-pytorch-collatable data.
    Creates batches of the InputDataset return type.

    Args:
        dataset: Dataset to sample from.
        num_samples_to_collate: How many images to sample rays for each batch. -1 for all images.
        num_times_to_repeat_images: How often to collate new images. -1 to never pick new images.
        device: Device to perform computation.
        collate_fn: The function we will use to collate our training data
    """

    def __init__(
        self,
        dataset: Dataset,
        num_images_to_sample_from: int = -1,
        num_times_to_repeat_images: int = -1,
        device: Union[torch.device, str] = "cpu",
        collate_fn=nerfstudio_collate,
        **kwargs,
    ):
        self.dataset = dataset
        self.num_times_to_repeat_images = num_times_to_repeat_images
        self.cache_all_images = (num_images_to_sample_from == -1) or (num_images_to_sample_from >= len(self.dataset))
        self.num_images_to_sample_from = len(self.dataset) if self.cache_all_images else num_images_to_sample_from
        self.device = device
        self.collate_fn = collate_fn

        self.num_repeated = self.num_times_to_repeat_images  # starting value
        self.first_time = True

        self.cached_collated_batch = None
        if self.cache_all_images:
            CONSOLE.print(f"Caching all {len(self.dataset)} images.")
            if len(self.dataset) > 500:
                CONSOLE.print(
                    "[bold yellow]Warning: If you run out of memory, try reducing the number of images to sample from."
                )
            self.cached_collated_batch = self._get_collated_batch()
        elif self.num_times_to_repeat_images == -1:
            CONSOLE.print(
                f"Caching {self.num_images_to_sample_from} out of {len(self.dataset)} images, without resampling."
            )
        else:
            CONSOLE.print(
                f"Caching {self.num_images_to_sample_from} out of {len(self.dataset)} images, "
                f"resampling every {self.num_times_to_repeat_images} iters."
            )
        super().__init__(dataset=dataset, **kwargs)

    def __getitem__(self, idx):
        return self.dataset.__getitem__(idx)

    def _get_batch_list(self):
        """Returns a list of batches from the dataset attribute."""
        indices = random.sample(range(len(self.dataset)), k=self.num_images_to_sample_from)
        batch_list = []
        for idx in track(indices, description="Loading data batch"):
            batch_list.append(self.dataset.__getitem__(idx))
        return batch_list

    def _get_collated_batch(self):
        """Returns a collated batch."""
        batch_list = self._get_batch_list()
        collated_batch = self.collate_fn(batch_list)
        collated_batch = get_dict_to_torch(collated_batch, device=self.device, exclude=["image"])
        return collated_batch

    def __iter__(self):
        while True:
            if self.cache_all_images:
                collated_batch = self.cached_collated_batch
            elif self.first_time or (
                self.num_times_to_repeat_images != -1 and self.num_repeated >= self.num_times_to_repeat_images
            ):
                # trigger a reset
                self.num_repeated = 0
                collated_batch = self._get_collated_batch()
                # possibly save a cached item
                self.cached_collated_batch = collated_batch if self.num_times_to_repeat_images != 0 else None
                self.first_time = False
            else:
                collated_batch = self.cached_collated_batch
                self.num_repeated += 1
            yield collated_batch


class EvalDataloader(DataLoader):
    """Evaluation dataloader base class

    Args:
        input_dataset: InputDataset to load data from
        device: Device to load data to
    """

    def __init__(
        self,
        input_dataset: InputDataset,
        device: Union[torch.device, str] = "cpu",
        **kwargs,
    ):
        self.input_dataset = input_dataset
        self.cameras = input_dataset.dataparser_outputs.cameras.to(device)
        self.device = device
        self.kwargs = kwargs
        super().__init__(dataset=input_dataset)

    @abstractmethod
    def __iter__(self):
        """Iterates over the dataset"""
        return self

    @abstractmethod
    def __next__(self) -> Tuple[RayBundle, Dict]:
        """Returns the next batch of data"""

    def get_camera(self, image_idx: int = 0) -> Cameras:
        """Get camera for the given image index

        Args:
            image_idx: Camera image index
        """
        return self.cameras[image_idx]

    def get_data_from_image_idx(self, image_idx: int) -> Tuple[RayBundle, Dict]:
        """Returns the data for a specific image index.

        Args:
            image_idx: Camera image index
        """
        ray_bundle = self.cameras.generate_rays(camera_indices=image_idx)
        batch = self.input_dataset[image_idx]
        batch = get_dict_to_torch(batch, device=self.device, exclude=["image"])
        return ray_bundle, batch


class FixedIndicesEvalDataloader(EvalDataloader):
    """Dataloader that returns a fixed set of indices.

    Args:
        input_dataset: InputDataset to load data from
        image_indices: List of image indices to load data from. If None, then use all images.
        device: Device to load data to
    """

    def __init__(
        self,
        input_dataset: InputDataset,
        image_indices: Optional[Tuple[int]] = None,
        device: Union[torch.device, str] = "cpu",
        **kwargs,
    ):
        super().__init__(input_dataset, device, **kwargs)
        if image_indices is None:
            self.image_indices = list(range(len(input_dataset)))
        else:
            self.image_indices = image_indices
        self.count = 0

    def __iter__(self):
        self.count = 0
        return self

    def __next__(self):
        if self.count < len(self.image_indices):
            image_idx = self.image_indices[self.count]
            ray_bundle, batch = self.get_data_from_image_idx(image_idx)
            self.count += 1
            return ray_bundle, batch
        raise StopIteration


class RandIndicesEvalDataloader(EvalDataloader):
    """Dataloader that returns random images.

    Args:
        input_dataset: InputDataset to load data from
        device: Device to load data to
    """

    def __init__(
        self,
        input_dataset: InputDataset,
        device: Union[torch.device, str] = "cpu",
        **kwargs,
    ):
        super().__init__(input_dataset, device, **kwargs)
        self.count = 0

    def __iter__(self):
        self.count = 0
        return self

    def __next__(self):
        if self.count < 1:
            image_indices = range(self.cameras.size)
            image_idx = random.choice(image_indices)
            ray_bundle, batch = self.get_data_from_image_idx(image_idx)
            self.count += 1
            return ray_bundle, batch
        raise StopIteration<|MERGE_RESOLUTION|>--- conflicted
+++ resolved
@@ -21,13 +21,8 @@
 from typing import Dict, Optional, Tuple, Union
 
 import torch
-<<<<<<< HEAD
-from rich.progress import track
+from rich.progress import Console, track
 from torch.utils.data import Dataset
-=======
-from rich.progress import Console, track
-from torch.utils.data import Dataset, default_collate
->>>>>>> be70b86b
 from torch.utils.data.dataloader import DataLoader
 
 from nerfstudio.cameras.cameras import Cameras
