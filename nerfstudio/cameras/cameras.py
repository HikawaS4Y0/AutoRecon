# Copyright 2022 The Nerfstudio Team. All rights reserved.
#
# Licensed under the Apache License, Version 2.0 (the "License");
# you may not use this file except in compliance with the License.
# You may obtain a copy of the License at
#
#     http://www.apache.org/licenses/LICENSE-2.0
#
# Unless required by applicable law or agreed to in writing, software
# distributed under the License is distributed on an "AS IS" BASIS,
# WITHOUT WARRANTIES OR CONDITIONS OF ANY KIND, either express or implied.
# See the License for the specific language governing permissions and
# limitations under the License.

"""
Camera Models
"""
import base64
import math
from dataclasses import dataclass
from enum import Enum, auto
from typing import Dict, List, Optional, Tuple, Union

import cv2
import torch
import torchvision
from torch.nn.functional import normalize
from torchtyping import TensorType

import nerfstudio.utils.poses as pose_utils
from nerfstudio.cameras import camera_utils
from nerfstudio.cameras.rays import RayBundle
from nerfstudio.utils.tensor_dataclass import TensorDataclass


class CameraType(Enum):
    """Supported camera types."""

    PERSPECTIVE = auto()
    FISHEYE = auto()
    EQUIRECTANGULAR = auto()


CAMERA_MODEL_TO_TYPE = {
    "SIMPLE_PINHOLE": CameraType.PERSPECTIVE,
    "PINHOLE": CameraType.PERSPECTIVE,
    "SIMPLE_RADIAL": CameraType.PERSPECTIVE,
    "RADIAL": CameraType.PERSPECTIVE,
    "OPENCV": CameraType.PERSPECTIVE,
    "OPENCV_FISHEYE": CameraType.FISHEYE,
    "EQUIRECTANGULAR": CameraType.EQUIRECTANGULAR,
}


@dataclass(init=False)
class Cameras(TensorDataclass):
    """Dataparser outputs for the image dataset and the ray generator.

    Note: currently only supports cameras with the same principal points and types. The reason we type
    the focal lengths, principal points, and image sizes as tensors is to allow for batched cameras
    down the line in cases where your batches of camera data don't come from the same cameras.

     If a single value is provided, it is broadcasted to all cameras.

    Args:
        camera_to_worlds: Camera to world matrices. Tensor of per-image c2w matrices, in [R | t] format
<<<<<<< HEAD
        fx: Focal length x. If a single value is provided, it is broadcasted to all cameras.
        fy: Focal length y. If a single value is provided, it is broadcasted to all cameras.
        cx: Principal point x. If a single value is provided, it is broadcasted to all cameras.
        cy: Principal point y. If a single value is provided, it is broadcasted to all cameras.
        width: Image width. If a single value is provided, it is broadcasted to all cameras.
        height: Image height. If a single value is provided, it is broadcasted to all cameras.
        distortion_params: OpenCV 6 radial distortion coefficients.
        camera_type: Type of camera model. If a single value is provided, it is broadcasted to
            all cameras. This will be an int corresponding to the CameraType enum.
=======
        fx: Focal length x
        fy: Focal length y
        cx: Principal point x
        cy: Principal point y
        width: Image width
        height: Image height
        distortion_params: OpenCV 6 radial distortion coefficients
        camera_type: Type of camera model. This will be an int corresponding to the CameraType enum.
>>>>>>> 90447ab2
        times: Timestamps for each camera
    """

    camera_to_worlds: TensorType["num_cameras":..., 3, 4]
    fx: TensorType["num_cameras":..., 1]
    fy: TensorType["num_cameras":..., 1]
    cx: TensorType["num_cameras":..., 1]
    cy: TensorType["num_cameras":..., 1]
    width: TensorType["num_cameras":..., 1]
    height: TensorType["num_cameras":..., 1]
    distortion_params: Optional[TensorType["num_cameras":..., 6]]
    camera_type: TensorType["num_cameras":..., 1]
    times: Optional[TensorType["num_cameras", 1]]

    def __init__(
        self,
        camera_to_worlds: TensorType["batch_c2ws":..., 3, 4],
        fx: Union[TensorType["batch_fxs":..., 1], float],
        fy: Union[TensorType["batch_fys":..., 1], float],
        cx: Union[TensorType["batch_cxs":..., 1], float],
        cy: Union[TensorType["batch_cys":..., 1], float],
        width: Optional[Union[TensorType["batch_ws":..., 1], int]] = None,
        height: Optional[Union[TensorType["batch_hs":..., 1], int]] = None,
        distortion_params: Optional[TensorType["batch_dist_params":..., 6]] = None,
        camera_type: Optional[
            Union[
                TensorType["batch_cam_types":..., 1],
                int,
                List[CameraType],
                CameraType,
            ]
        ] = CameraType.PERSPECTIVE,
        times: Optional[TensorType["num_cameras"]] = None,
    ):
        """Initializes the Cameras object.

        Note on Input Tensor Dimensions: All of these tensors have items of dimensions TensorType[3, 4]
        (in the case of the c2w matrices), TensorType[6] (in the case of distortion params), or
        TensorType[1] (in the case of the rest of the elements). The dimensions before that are
        considered the batch dimension of that tensor (batch_c2ws, batch_fxs, etc.). We will broadcast
        all the tensors to be the same batch dimension. This means you can use any combination of the
        input types in the function signature and it won't break. Your batch size for all tensors
        must be broadcastable to the same size, and the resulting number of batch dimensions will be
        the batch dimension with the largest number of dimensions.
<<<<<<< HEAD


        Args:
            camera_to_worlds: Camera to world matrices. Tensor of per-image c2w matrices, in [R | t] format,
                optionally flattened
            fx: Focal length x. If a single value is provided, it is broadcasted to all cameras.
            fy: Focal length y. If a single value is provided, it is broadcasted to all cameras.
            cx: Principal point x. If a single value is provided, it is broadcasted to all cameras.
            cy: Principal point y. If a single value is provided, it is broadcasted to all cameras.
            width: Image width. If a single value is provided, it is broadcasted to all cameras.
            height: Image height. If a single value is provided, it is broadcasted to all cameras.
            distortion_params: OpenCV 6 radial distortion coefficients.
            camera_type: Type of camera model. If a single value is provided, it is broadcasted to
                all cameras. This will be an int corresponding to the CameraType enum.
            times: Timestamps for each camera
=======
>>>>>>> 90447ab2
        """

        # This will notify the tensordataclass that we have a field with more than 1 dimension
        self._field_custom_dimensions = {"camera_to_worlds": 2}

        self.camera_to_worlds = camera_to_worlds

        # fx fy calculation
        self.fx = self._init_get_fc_xy(fx, "fx")  # @dataclass's post_init will take care of broadcasting
        self.fy = self._init_get_fc_xy(fy, "fy")  # @dataclass's post_init will take care of broadcasting

        # cx cy calculation
        self.cx = self._init_get_fc_xy(cx, "cx")  # @dataclass's post_init will take care of broadcasting
        self.cy = self._init_get_fc_xy(cy, "cy")  # @dataclass's post_init will take care of broadcasting

        # Distortion Params Calculation:
        self.distortion_params = distortion_params  # @dataclass's post_init will take care of broadcasting

        # @dataclass's post_init will take care of broadcasting
        self.height = self._init_get_height_width(height, self.cy)
        self.width = self._init_get_height_width(width, self.cx)
        self.camera_type = self._init_get_camera_type(camera_type)
        self.times = self._init_get_times(times)

        self.__post_init__()  # This will do the dataclass post_init and broadcast all the tensors

    def _init_get_fc_xy(self, fc_xy, name):
        """
        Parses the input focal length / principle point x or y and returns a tensor of the correct shape
<<<<<<< HEAD

        Only needs to make sure that we a 1 in the last dimension if it is a tensor. If it is a float, we
        just need to make it into a tensor and it will be broadcasted later in the __post_init__ function.

=======

        Only needs to make sure that we a 1 in the last dimension if it is a tensor. If it is a float, we
        just need to make it into a tensor and it will be broadcasted later in the __post_init__ function.

>>>>>>> 90447ab2
        Args:
            fc_xy: The focal length / principle point x or y
            name: The name of the variable. Used for error messages
        """
        if isinstance(fc_xy, float):
            fc_xy = torch.Tensor([fc_xy], device=self.device)
        elif isinstance(fc_xy, torch.Tensor):
            if fc_xy.ndim == 0 or fc_xy.shape[-1] != 1:
                fc_xy = fc_xy.unsqueeze(-1)
            fc_xy = fc_xy.to(self.device)
        else:
            raise ValueError(f"{name} must be a float or tensor, got {type(fc_xy)}")
        return fc_xy

    def _init_get_camera_type(
        self,
        camera_type: Union[
            TensorType["batch_cam_types":..., 1], TensorType["batch_cam_types":...], int, List[CameraType], CameraType
        ],
    ) -> TensorType["num_cameras":..., 1]:
        """
        Parses the __init__() argument camera_type

        Camera Type Calculation:
        If CameraType, convert to int and then to tensor, then broadcast to all cameras
        If List of CameraTypes, convert to ints and then to tensor, then broadcast to all cameras
        If int, first go to tensor and then broadcast to all cameras
        If tensor, broadcast to all cameras

        Args:
            camera_type: camera_type argument from __init__()
        """
        if isinstance(camera_type, CameraType):
            camera_type = torch.tensor([camera_type.value], device=self.device)
        elif isinstance(camera_type, List) and isinstance(camera_type[0], CameraType):
            camera_type = torch.tensor([[c.value] for c in camera_type], device=self.device)
        elif isinstance(camera_type, int):
            camera_type = torch.tensor([camera_type], device=self.device)
        elif isinstance(camera_type, torch.Tensor):
            assert not torch.is_floating_point(
                camera_type
            ), f"camera_type tensor must be of type int, not: {camera_type.dtype}"
            camera_type = camera_type.to(self.device)
            if camera_type.ndim == 0 or camera_type.shape[-1] != 1:
                camera_type = camera_type.unsqueeze(-1)
            # assert torch.all(
            #     camera_type.view(-1)[0] == camera_type
            # ), "Batched cameras of different camera_types will be allowed in the future."
        else:
            raise ValueError(
                'Invalid camera_type. Must be CameraType, List[CameraType], int, or torch.Tensor["num_cameras"]. \
                    Received: '
                + str(type(camera_type))
            )
        return camera_type

    def _init_get_height_width(
        self,
        h_w: Union[TensorType["batch_hws":..., 1], TensorType["batch_hws":...], int, None],
        c_x_y: TensorType["batch_cxys":...],
    ) -> TensorType["num_cameras":..., 1]:
        """
        Parses the __init__() argument for height or width

        Height/Width Calculation:
        If int, first go to tensor and then broadcast to all cameras
        If tensor, broadcast to all cameras
        If none, use cx or cy * 2
        Else raise error

        Args:
            h_w: height or width argument from __init__()
            c_x_y: cx or cy for when h_w == None
        """
        if isinstance(h_w, int):
            h_w = torch.Tensor([h_w]).to(torch.int64).to(self.device)
        elif isinstance(h_w, torch.Tensor):
            assert not torch.is_floating_point(h_w), f"height and width tensor must be of type int, not: {h_w.dtype}"
            h_w = h_w.to(torch.int64).to(self.device)
            if h_w.ndim == 0 or h_w.shape[-1] != 1:
                h_w = h_w.unsqueeze(-1)
        # assert torch.all(h_w == h_w.view(-1)[0]), "Batched cameras of different h, w will be allowed in the future."
        elif h_w is None:
            h_w = torch.Tensor((c_x_y * 2).to(torch.int64).to(self.device))
        else:
            raise ValueError("Height must be an int, tensor, or None, received: " + str(type(h_w)))
        return h_w

    def _init_get_times(self, times):
        if times is None:
            times = None
        elif isinstance(times, torch.Tensor):
            if times.ndim == 0 or times.shape[-1] != 1:
                times = times.unsqueeze(-1).to(self.device)
        else:
<<<<<<< HEAD
            raise ValueError(f"times must be a tensor, got {type(times)}")
=======
            raise ValueError(f"times must be None or a tensor, got {type(times)}")
>>>>>>> 90447ab2

        return times

    @property
    def device(self):
        """Returns the device that the camera is on."""
        return self.camera_to_worlds.device

    @property
    def image_height(self) -> TensorType["num_cameras":..., 1]:
        """Returns the height of the images."""
        return self.height

    @property
    def image_width(self) -> TensorType["num_cameras":..., 1]:
        """Returns the height of the images."""
        return self.width

    @property
    def is_jagged(self):
        """
        Returns whether or not the cameras are "jagged" (i.e. the height and widths are different, meaning that
        you cannot concatenate the image coordinate maps together)
        """
        h_jagged = not torch.all(self.height == self.height.view(-1)[0])
        w_jagged = not torch.all(self.width == self.width.view(-1)[0])
        return h_jagged or w_jagged

    def get_image_coords(
        self, pixel_offset: float = 0.5, index: Optional[Tuple] = None
    ) -> TensorType["height", "width", 2]:
        """This gets the image coordinates of one of the cameras in this object.

        If no index is specified, it will return the maximum possible sized height / width image coordinate map,
        by looking at the maximum height and width of all the cameras in this object.

        Args:
            pixel_offset: Offset for each pixel. Defaults to center of pixel (0.5)
            index: Tuple of indices into the batch dimensions of the camera. Defaults to None, which returns the 0th
                flattened camera

        Returns:
            Grid of image coordinates.
        """
        if index is None:
            image_height = torch.max(self.image_height.view(-1))
            image_width = torch.max(self.image_width.view(-1))
            image_coords = torch.meshgrid(torch.arange(image_height), torch.arange(image_width), indexing="ij")
            image_coords = torch.stack(image_coords, dim=-1) + pixel_offset  # stored as (y, x) coordinates
        else:
            image_height = self.image_height[index].item()
            image_width = self.image_width[index].item()
            image_coords = torch.meshgrid(torch.arange(image_height), torch.arange(image_width), indexing="ij")
            image_coords = torch.stack(image_coords, dim=-1) + pixel_offset  # stored as (y, x) coordinates
        return image_coords

    def generate_rays(  # pylint: disable=too-many-statements
        self,
<<<<<<< HEAD
        camera_indices: Union[TensorType["num_rays":..., "cameras_ndim"], int],
=======
        camera_indices: Union[TensorType["num_rays":..., "num_cameras_batch_dims"], int],
>>>>>>> 90447ab2
        coords: Optional[TensorType["num_rays":..., 2]] = None,
        camera_opt_to_camera: Optional[TensorType["num_rays":..., 3, 4]] = None,
        distortion_params_delta: Optional[TensorType["num_rays":..., 6]] = None,
        keep_shape: Optional[bool] = None,
<<<<<<< HEAD
=======
        disable_distortion: bool = False,
>>>>>>> 90447ab2
    ) -> RayBundle:
        """Generates rays for the given camera indices.

        This function will standardize the input arguments and then call the _generate_rays_from_coords function
        to generate the rays. Our goal is to parse the arguments and then get them into the right shape:
<<<<<<< HEAD
            - camera_indices: (num_rays:..., cameras_ndim)
            - coords: (num_rays, 2)
            - camera_opt_to_camera: (num_rays, 3, 4) or None
            - distortion_params_delta: (num_rays, 6) or None
=======
            - camera_indices: (num_rays:..., num_cameras_batch_dims)
            - coords: (num_rays:..., 2)
            - camera_opt_to_camera: (num_rays:..., 3, 4) or None
            - distortion_params_delta: (num_rays:..., 6) or None
>>>>>>> 90447ab2

        Read the docstring for _generate_rays_from_coords for more information on how we generate the rays
        after we have standardized the arguments.

        We are only concerned about different combinations of camera_indices and coords matrices, and the following
        are the 4 cases we have to deal with:
            1. isinstance(camera_indices, int) and coords == None
                - In this case we broadcast our camera_indices / coords shape (h, w, 1 / 2 respectively)
            2. isinstance(camera_indices, int) and coords != None
                - In this case, we broadcast camera_indices to the same batch dim as coords
            3. not isinstance(camera_indices, int) and coords == None
                - In this case, we will need to set coords so that it is of shape (h, w, num_rays, 2), and broadcast
                    all our other args to match the new definition of num_rays := (h, w) + num_rays
            4. not isinstance(camera_indices, int) and coords != None
                - In this case, we have nothing to do, only check that the arguments are of the correct shape

        There is one more edge case we need to be careful with: when we have "jagged cameras" (ie: different heights
        and widths for each camera). This isn't problematic when we specify coords, since coords is already a tensor.
        When coords == None (ie: when we render out the whole image associated with this camera), we run into problems
        since there's no way to stack each coordinate map as all coordinate maps are all different shapes. In this case,
        we will need to flatten each individual coordinate map and concatenate them, giving us only one batch dimension,
        regaurdless of the number of prepended extra batch dimensions in the camera_indices tensor.


        Args:
            camera_indices: Camera indices of the flattened cameras object to generate rays for.
            coords: Coordinates of the pixels to generate rays for. If None, the full image will be rendered.
            camera_opt_to_camera: Optional transform for the camera to world matrices.
            distortion_params_delta: Optional delta for the distortion parameters.
            keep_shape: If None, then we default to the regular behavior of flattening if cameras is jagged, otherwise
                keeping dimensions. If False, we flatten at the end. If True, then we keep the shape of the
                camera_indices and coords tensors (if we can).
<<<<<<< HEAD
=======
            disable_distortion: If True, disables distortion.
>>>>>>> 90447ab2

        Returns:
            Rays for the given camera indices and coords.
        """
        # Check the argument types to make sure they're valid and all shaped correctly
        assert isinstance(camera_indices, (torch.Tensor, int)), "camera_indices must be a tensor or int"
        assert coords is None or isinstance(coords, torch.Tensor), "coords must be a tensor or None"
        assert camera_opt_to_camera is None or isinstance(camera_opt_to_camera, torch.Tensor)
        assert distortion_params_delta is None or isinstance(distortion_params_delta, torch.Tensor)
        if isinstance(camera_indices, torch.Tensor) and isinstance(coords, torch.Tensor):
            num_rays_shape = camera_indices.shape[:-1]
            errormsg = "Batch dims of inputs must match when inputs are all tensors"
            assert coords.shape[:-1] == num_rays_shape, errormsg
            assert camera_opt_to_camera is None or camera_opt_to_camera.shape[:-2] == num_rays_shape, errormsg
            assert distortion_params_delta is None or distortion_params_delta.shape[:-1] == num_rays_shape, errormsg

        # If zero dimensional, we need to unsqueeze to get a batch dimension and then squeeze later
        if not self.shape:
            cameras = self.reshape((1,))
            assert torch.all(
                torch.tensor(camera_indices == 0) if isinstance(camera_indices, int) else camera_indices == 0
            ), "Can only index into single camera with no batch dimensions if index is zero"
        else:
            cameras = self

        # If the camera indices are an int, then we need to make sure that the camera batch is 1D
        if isinstance(camera_indices, int):
            assert (
                len(cameras.shape) == 1
            ), "camera_indices must be a tensor if cameras are batched with more than 1 batch dimension"
            camera_indices = torch.tensor([camera_indices], device=cameras.device)

        assert camera_indices.shape[-1] == len(
            cameras.shape
<<<<<<< HEAD
        ), "camera_indices must have shape (num_rays:..., cameras_ndim)"
=======
        ), "camera_indices must have shape (num_rays:..., num_cameras_batch_dims)"
>>>>>>> 90447ab2

        # If keep_shape is True, then we need to make sure that the camera indices in question
        # are all the same height and width and can actually be batched while maintaining the image
        # shape
        if keep_shape is True:
            assert torch.all(cameras.height[camera_indices] == cameras.height[camera_indices[0]]) and torch.all(
                cameras.width[camera_indices] == cameras.width[camera_indices[0]]
            ), "Can only keep shape if all cameras have the same height and width"

        # If the cameras don't all have same height / width, if coords is not none, we will need to generate
        # a flat list of coords for each camera and then concatenate otherwise our rays will be jagged.
        # Camera indices, camera_opt, and distortion will also need to be broadcasted accordingly which is non-trivial
        if cameras.is_jagged and coords is None and (keep_shape is None or keep_shape is False):
            index_dim = camera_indices.shape[-1]
            camera_indices = camera_indices.reshape(-1, index_dim)
            _coords = [cameras.get_image_coords(index=tuple(index)).reshape(-1, 2) for index in camera_indices]
            camera_indices = torch.cat(
                [index.unsqueeze(0).repeat(coords.shape[0], 1) for index, coords in zip(camera_indices, _coords)],
            )
            coords = torch.cat(_coords, dim=0)
            assert coords.shape[0] == camera_indices.shape[0]
            # Need to get the coords of each indexed camera and flatten all coordinate maps and concatenate them

        # The case where we aren't jagged && keep_shape (since otherwise coords is already set) and coords
        # is None. In this case we append (h, w) to the num_rays dimensions for all tensors. In this case,
        # each image in camera_indices has to have the same shape since otherwise we would have error'd when
        # we checked keep_shape is valid or we aren't jagged.
        if coords is None:
            index_dim = camera_indices.shape[-1]
            index = camera_indices.reshape(-1, index_dim)[0]
            coords: torch.Tensor = cameras.get_image_coords(index=tuple(index))  # (h, w, 2)
            coords = coords.reshape(coords.shape[:2] + (1,) * len(camera_indices.shape[:-1]) + (2,))  # (h, w, 1..., 2)
            coords = coords.expand(coords.shape[:2] + camera_indices.shape[:-1] + (2,))  # (h, w, num_rays, 2)
            camera_opt_to_camera = (  # (h, w, num_rays, 3, 4) or None
                camera_opt_to_camera.broadcast_to(coords.shape[:-1] + (3, 4))
                if camera_opt_to_camera is not None
                else None
            )
            distortion_params_delta = (  # (h, w, num_rays, 6) or None
                distortion_params_delta.broadcast_to(coords.shape[:-1] + (6,))
                if distortion_params_delta is not None
                else None
            )

        # If camera indices was an int or coords was none, we need to broadcast our indices along batch dims
        camera_indices = camera_indices.broadcast_to(coords.shape[:-1] + (len(cameras.shape),)).to(torch.long)

        # Checking our tensors have been standardized
        assert isinstance(coords, torch.Tensor) and isinstance(camera_indices, torch.Tensor)
        assert camera_indices.shape[-1] == len(cameras.shape)
        assert camera_opt_to_camera is None or camera_opt_to_camera.shape[:-2] == coords.shape[:-1]
        assert distortion_params_delta is None or distortion_params_delta.shape[:-1] == coords.shape[:-1]

        # This will do the actual work of generating the rays now that we have standardized the inputs
        # raybundle.shape == (num_rays) when done
        # pylint: disable=protected-access
        raybundle = cameras._generate_rays_from_coords(
<<<<<<< HEAD
            camera_indices, coords, camera_opt_to_camera, distortion_params_delta
=======
            camera_indices, coords, camera_opt_to_camera, distortion_params_delta, disable_distortion=disable_distortion
>>>>>>> 90447ab2
        )

        # If we have mandated that we don't keep the shape, then we flatten
        if keep_shape is False:
            raybundle = raybundle.flatten()

        # TODO: We should have to squeeze the last dimension here if we started with zero batch dims, but never have to,
        # so there might be a rogue squeeze happening somewhere, and this may cause some unintended behaviour
        # that we haven't caught yet with tests
        return raybundle

    # pylint: disable=too-many-statements
    def _generate_rays_from_coords(
        self,
<<<<<<< HEAD
        camera_indices: TensorType["num_rays":..., "cameras_ndim"],
        coords: TensorType["num_rays":..., 2],
        camera_opt_to_camera: Optional[TensorType["num_rays":..., 3, 4]] = None,
        distortion_params_delta: Optional[TensorType["num_rays":..., 6]] = None,
    ) -> RayBundle:
        """Generates rays for the given camera indices and coords where self isn't jagged
        This is a fairly complex function, so let's break this down slowly.
        Shapes involved:
            - num_rays: This is your output raybundle shape. It dictates the number and shape of the rays generated
            - cameras_ndim: This is the number of dimensions of our camera
=======
        camera_indices: TensorType["num_rays":..., "num_cameras_batch_dims"],
        coords: TensorType["num_rays":..., 2],
        camera_opt_to_camera: Optional[TensorType["num_rays":..., 3, 4]] = None,
        distortion_params_delta: Optional[TensorType["num_rays":..., 6]] = None,
        disable_distortion: bool = False,
    ) -> RayBundle:
        """Generates rays for the given camera indices and coords where self isn't jagged

        This is a fairly complex function, so let's break this down slowly.

        Shapes involved:
            - num_rays: This is your output raybundle shape. It dictates the number and shape of the rays generated
            - num_cameras_batch_dims: This is the number of dimensions of our camera

>>>>>>> 90447ab2
        Args:
            camera_indices: Camera indices of the flattened cameras object to generate rays for.
                The shape of this is such that indexing into camera_indices["num_rays":...] will return the
                index into each batch dimension of the camera in order to get the correct camera specified by
                "num_rays".
<<<<<<< HEAD
=======

>>>>>>> 90447ab2
                Example:
                    >>> cameras = Cameras(...)
                    >>> cameras.shape
                        (2, 3, 4)
<<<<<<< HEAD
=======

>>>>>>> 90447ab2
                    >>> camera_indices = torch.tensor([0, 0, 0]) # We need an axis of length 3 since cameras.ndim == 3
                    >>> camera_indices.shape
                        (3,)
                    >>> coords = torch.tensor([1,1])
                    >>> coords.shape
                        (2,)
                    >>> out_rays = cameras.generate_rays(camera_indices=camera_indices, coords = coords)
                        # This will generate a RayBundle with a single ray for the
                        # camera at cameras[0,0,0] at image coordinates (1,1), so out_rays.shape == ()
                    >>> out_rays.shape
                        ()
<<<<<<< HEAD
=======

>>>>>>> 90447ab2
                    >>> camera_indices = torch.tensor([[0,0,0]])
                    >>> camera_indices.shape
                        (1, 3)
                    >>> coords = torch.tensor([[1,1]])
                    >>> coords.shape
                        (1, 2)
                    >>> out_rays = cameras.generate_rays(camera_indices=camera_indices, coords = coords)
                        # This will generate a RayBundle with a single ray for the
                        # camera at cameras[0,0,0] at point (1,1), so out_rays.shape == (1,)
                        # since we added an extra dimension in front of camera_indices
                    >>> out_rays.shape
                        (1,)
<<<<<<< HEAD
                If you want more examples, check tests/cameras/test_cameras and the function check_generate_rays_shape
                The bottom line is that for camera_indices: (num_rays:..., cameras_ndim), num_rays is the output
                shape and if you index into the output RayBundle with some indices [i:...], if you index into
                camera_indices with camera_indices[i:...] as well, you will get a 1D tensor containing the batch
                indices into the original cameras object corresponding to that ray (ie: you will get the camera
                from our batched cameras corresponding to the ray at RayBundle[i:...]).
            coords: Coordinates of the pixels to generate rays for. If None, the full image will be rendered, meaning
                height and width get prepended to the num_rays dimensions. Indexing into coords with [i:...] will
                get you the image coordinates [x, y] of that specific ray located at output RayBundle[i:...].
            camera_opt_to_camera: Optional transform for the camera to world matrices.
                In terms of shape, it follows the same rules as coords, but indexing into it with [i:...] gets you
                the 2D camera to world transform matrix for the camera optimization at RayBundle[i:...].
            distortion_params_delta: Optional delta for the distortion parameters.
                In terms of shape, it follows the same rules as coords, but indexing into it with [i:...] gets you
                the 1D tensor with the 6 distortion parameters for the camera optimization at RayBundle[i:...].
=======

                If you want more examples, check tests/cameras/test_cameras and the function check_generate_rays_shape

                The bottom line is that for camera_indices: (num_rays:..., num_cameras_batch_dims), num_rays is the
                output shape and if you index into the output RayBundle with some indices [i:...], if you index into
                camera_indices with camera_indices[i:...] as well, you will get a 1D tensor containing the batch
                indices into the original cameras object corresponding to that ray (ie: you will get the camera
                from our batched cameras corresponding to the ray at RayBundle[i:...]).

            coords: Coordinates of the pixels to generate rays for. If None, the full image will be rendered, meaning
                height and width get prepended to the num_rays dimensions. Indexing into coords with [i:...] will
                get you the image coordinates [x, y] of that specific ray located at output RayBundle[i:...].

            camera_opt_to_camera: Optional transform for the camera to world matrices.
                In terms of shape, it follows the same rules as coords, but indexing into it with [i:...] gets you
                the 2D camera to world transform matrix for the camera optimization at RayBundle[i:...].

            distortion_params_delta: Optional delta for the distortion parameters.
                In terms of shape, it follows the same rules as coords, but indexing into it with [i:...] gets you
                the 1D tensor with the 6 distortion parameters for the camera optimization at RayBundle[i:...].

            disable_distortion: If True, disables distortion.

>>>>>>> 90447ab2
        Returns:
            Rays for the given camera indices and coords. RayBundle.shape == num_rays
        """
        # Make sure we're on the right devices
        camera_indices = camera_indices.to(self.device)
        coords = coords.to(self.device)

        # Checking to make sure everything is of the right shape and type
        num_rays_shape = camera_indices.shape[:-1]
        assert camera_indices.shape == num_rays_shape + (self.ndim,)
        assert coords.shape == num_rays_shape + (2,)
        assert coords.shape[-1] == 2
        assert camera_opt_to_camera is None or camera_opt_to_camera.shape == num_rays_shape + (3, 4)
        assert distortion_params_delta is None or distortion_params_delta.shape == num_rays_shape + (6,)

<<<<<<< HEAD
        # Here, we've broken our indices down along the cameras_ndim dimension allowing us to index by all of our output
        # rays at each dimension of our cameras object
=======
        # Here, we've broken our indices down along the num_cameras_batch_dims dimension allowing us to index by all
        # of our output rays at each dimension of our cameras object
>>>>>>> 90447ab2
        true_indices = [camera_indices[..., i] for i in range(camera_indices.shape[-1])]

        # Get all our focal lengths, principal points and make sure they are the right shapes
        y = coords[..., 0]  # (num_rays,) get rid of the last dimension
        x = coords[..., 1]  # (num_rays,) get rid of the last dimension
        fx, fy = self.fx[true_indices].squeeze(-1), self.fy[true_indices].squeeze(-1)  # (num_rays,)
        cx, cy = self.cx[true_indices].squeeze(-1), self.cy[true_indices].squeeze(-1)  # (num_rays,)
        assert (
            y.shape == num_rays_shape
            and x.shape == num_rays_shape
            and fx.shape == num_rays_shape
            and fy.shape == num_rays_shape
            and cx.shape == num_rays_shape
            and cy.shape == num_rays_shape
        ), (
            str(num_rays_shape)
            + str(y.shape)
            + str(x.shape)
            + str(fx.shape)
            + str(fy.shape)
            + str(cx.shape)
            + str(cy.shape)
        )

        # Get our image coordinates and image coordinates offset by 1 (offsets used for dx, dy calculations)
        # Also make sure the shapes are correct
        coord = torch.stack([(x - cx) / fx, -(y - cy) / fy], -1)  # (num_rays, 2)
        coord_x_offset = torch.stack([(x - cx + 1) / fx, -(y - cy) / fy], -1)  # (num_rays, 2)
        coord_y_offset = torch.stack([(x - cx) / fx, -(y - cy + 1) / fy], -1)  # (num_rays, 2)
        assert (
            coord.shape == num_rays_shape + (2,)
            and coord_x_offset.shape == num_rays_shape + (2,)
            and coord_y_offset.shape == num_rays_shape + (2,)
        )

        # Stack image coordinates and image coordinates offset by 1, check shapes too
        coord_stack = torch.stack([coord, coord_x_offset, coord_y_offset], dim=0)  # (3, num_rays, 2)
        assert coord_stack.shape == (3,) + num_rays_shape + (2,)

        # Undistorts our images according to our distortion parameters
<<<<<<< HEAD
        distortion_params = None
        if self.distortion_params is not None:
            distortion_params = self.distortion_params[true_indices]
            if distortion_params_delta is not None:
                distortion_params = distortion_params + distortion_params_delta
        elif distortion_params_delta is not None:
            distortion_params = distortion_params_delta

        if distortion_params is not None:
            coord_stack = camera_utils.radial_and_tangential_undistort(coord_stack, distortion_params)
=======
        if not disable_distortion:
            distortion_params = None
            if self.distortion_params is not None:
                distortion_params = self.distortion_params[true_indices]
                if distortion_params_delta is not None:
                    distortion_params = distortion_params + distortion_params_delta
            elif distortion_params_delta is not None:
                distortion_params = distortion_params_delta

            # Do not apply distortion for equirectangular images
            if distortion_params is not None:
                mask = (self.camera_type[true_indices] != CameraType.EQUIRECTANGULAR.value).squeeze(-1)  # (num_rays)
                coord_mask = torch.stack([mask, mask, mask], dim=0)
                if mask.any():
                    coord_stack[coord_mask, :] = camera_utils.radial_and_tangential_undistort(
                        coord_stack[coord_mask, :].reshape(3, -1, 2),
                        distortion_params[mask, :],
                    ).reshape(-1, 2)
>>>>>>> 90447ab2

        # Make sure after we have undistorted our images, the shapes are still correct
        assert coord_stack.shape == (3,) + num_rays_shape + (2,)

        # Gets our directions for all our rays in camera coordinates and checks shapes at the end
        # Here, directions_stack is of shape (3, num_rays, 3)
        # directions_stack[0] is the direction for ray in camera coordinates
        # directions_stack[1] is the direction for ray in camera coordinates offset by 1 in x
        # directions_stack[2] is the direction for ray in camera coordinates offset by 1 in y
        cam_types = torch.unique(self.camera_type, sorted=False)
        directions_stack = torch.empty((3,) + num_rays_shape + (3,), device=self.device)
        if CameraType.PERSPECTIVE.value in cam_types:
            mask = (self.camera_type[true_indices] == CameraType.PERSPECTIVE.value).squeeze(-1)  # (num_rays)
            mask = torch.stack([mask, mask, mask], dim=0)
            directions_stack[..., 0][mask] = torch.masked_select(coord_stack[..., 0], mask).float()
            directions_stack[..., 1][mask] = torch.masked_select(coord_stack[..., 1], mask).float()
            directions_stack[..., 2][mask] = -1.0

        if CameraType.FISHEYE.value in cam_types:
            mask = (self.camera_type[true_indices] == CameraType.FISHEYE.value).squeeze(-1)  # (num_rays)
            mask = torch.stack([mask, mask, mask], dim=0)

            theta = torch.sqrt(torch.sum(coord_stack**2, dim=-1))
            theta = torch.clip(theta, 0.0, math.pi)

            sin_theta = torch.sin(theta)

            directions_stack[..., 0][mask] = torch.masked_select(coord_stack[..., 0] * sin_theta / theta, mask).float()
            directions_stack[..., 1][mask] = torch.masked_select(coord_stack[..., 1] * sin_theta / theta, mask).float()
            directions_stack[..., 2][mask] = -torch.masked_select(torch.cos(theta), mask)

<<<<<<< HEAD
        for value in cam_types:
            if value not in [CameraType.PERSPECTIVE.value, CameraType.FISHEYE.value]:
=======
        if CameraType.EQUIRECTANGULAR.value in cam_types:
            mask = (self.camera_type[true_indices] == CameraType.EQUIRECTANGULAR.value).squeeze(-1)  # (num_rays)
            mask = torch.stack([mask, mask, mask], dim=0)

            # For equirect, fx = fy = height = width/2
            # Then coord[..., 0] goes from -1 to 1 and coord[..., 1] goes from -1/2 to 1/2
            theta = -torch.pi * coord_stack[..., 0]  # minus sign for right-handed
            phi = torch.pi * (0.5 - coord_stack[..., 1])
            # use spherical in local camera coordinates (+y up, x=0 and z<0 is theta=0)
            directions_stack[..., 0][mask] = torch.masked_select(-torch.sin(theta) * torch.sin(phi), mask).float()
            directions_stack[..., 1][mask] = torch.masked_select(torch.cos(phi), mask).float()
            directions_stack[..., 2][mask] = torch.masked_select(-torch.cos(theta) * torch.sin(phi), mask).float()

        for value in cam_types:
            if value not in [CameraType.PERSPECTIVE.value, CameraType.FISHEYE.value, CameraType.EQUIRECTANGULAR.value]:
>>>>>>> 90447ab2
                raise ValueError(f"Camera type {value} not supported.")

        assert directions_stack.shape == (3,) + num_rays_shape + (3,)

        c2w = self.camera_to_worlds[true_indices]
        assert c2w.shape == num_rays_shape + (3, 4)

        if camera_opt_to_camera is not None:
            c2w = pose_utils.multiply(c2w, camera_opt_to_camera)
        rotation = c2w[..., :3, :3]  # (..., 3, 3)
        assert rotation.shape == num_rays_shape + (3, 3)

        directions_stack = torch.sum(
            directions_stack[..., None, :] * rotation, dim=-1
        )  # (..., 1, 3) * (..., 3, 3) -> (..., 3)
<<<<<<< HEAD

        directions_norm = torch.norm(directions_stack, dim=-1, keepdim=True)
        directions_norm = directions_norm[0]

=======
>>>>>>> 90447ab2
        directions_stack = normalize(directions_stack, dim=-1)
        assert directions_stack.shape == (3,) + num_rays_shape + (3,)

        origins = c2w[..., :3, 3]  # (..., 3)
        assert origins.shape == num_rays_shape + (3,)

        directions = directions_stack[0]
        assert directions.shape == num_rays_shape + (3,)

        # norms of the vector going between adjacent coords, giving us dx and dy per output ray
        dx = torch.sqrt(torch.sum((directions - directions_stack[1]) ** 2, dim=-1))  # ("num_rays":...,)
        dy = torch.sqrt(torch.sum((directions - directions_stack[2]) ** 2, dim=-1))  # ("num_rays":...,)
        assert dx.shape == num_rays_shape and dy.shape == num_rays_shape

        pixel_area = (dx * dy)[..., None]  # ("num_rays":..., 1)
        assert pixel_area.shape == num_rays_shape + (1,)
<<<<<<< HEAD
=======

        times = self.times[camera_indices, 0] if self.times is not None else None
>>>>>>> 90447ab2

        return RayBundle(
            origins=origins,
            directions=directions,
            pixel_area=pixel_area,
            camera_indices=camera_indices,
<<<<<<< HEAD
            directions_norm=directions_norm,
=======
            times=times,
>>>>>>> 90447ab2
        )

    def to_json(
        self, camera_idx: int, image: Optional[TensorType["height", "width", 2]] = None, max_size: Optional[int] = None
    ) -> Dict:
        """Convert a camera to a json dictionary.

        Args:
            camera_idx: Index of the camera to convert.
            image: An image in range [0, 1] that is encoded to a base64 string.
            max_size: Max size to resize the image to if present.

        Returns:
            A JSON representation of the camera
        """
        flattened = self.flatten()
        json_ = {
            "type": "PinholeCamera",
            "cx": flattened[camera_idx].cx.item(),
            "cy": flattened[camera_idx].cy.item(),
            "fx": flattened[camera_idx].fx.item(),
            "fy": flattened[camera_idx].fy.item(),
            "camera_to_world": self.camera_to_worlds[camera_idx].tolist(),
            "camera_index": camera_idx,
            "times": flattened[camera_idx].times.item() if self.times is not None else None,
        }
        if image is not None:
            image_uint8 = (image * 255).detach().type(torch.uint8)
            if max_size is not None:
                image_uint8 = image_uint8.permute(2, 0, 1)
                image_uint8 = torchvision.transforms.functional.resize(image_uint8, max_size)  # type: ignore
                image_uint8 = image_uint8.permute(1, 2, 0)
            image_uint8 = image_uint8.cpu().numpy()
            data = cv2.imencode(".jpg", image_uint8)[1].tobytes()
            json_["image"] = str("data:image/jpeg;base64," + base64.b64encode(data).decode("ascii"))
        return json_

    def get_intrinsics_matrices(self) -> TensorType["num_cameras":..., 3, 3]:
        """Returns the intrinsic matrices for each camera.

        Returns:
            Pinhole camera intrinsics matrices
        """
        K = torch.zeros((*self.shape, 3, 3), dtype=torch.float32)
        K[..., 0, 0] = self.fx.squeeze(-1)
        K[..., 1, 1] = self.fy.squeeze(-1)
        K[..., 0, 2] = self.cx.squeeze(-1)
        K[..., 1, 2] = self.cy.squeeze(-1)
        K[..., 2, 2] = 1.0
        return K

    def rescale_output_resolution(
        self, scaling_factor: Union[TensorType["num_cameras":...], TensorType["num_cameras":..., 1], float, int]
    ) -> None:
        """Rescale the output resolution of the cameras.

        Args:
            scaling_factor: Scaling factor to apply to the output resolution.
        """
        if isinstance(scaling_factor, (float, int)):
            scaling_factor = torch.tensor([scaling_factor]).to(self.device).broadcast_to((self.cx.shape))
        elif isinstance(scaling_factor, torch.Tensor) and scaling_factor.shape == self.shape:
            scaling_factor = scaling_factor.unsqueeze(-1)
        elif isinstance(scaling_factor, torch.Tensor) and scaling_factor.shape == (*self.shape, 1):
            pass
        else:
            raise ValueError(
                f"Scaling factor must be a float, int, or a tensor of shape {self.shape} or {(*self.shape, 1)}."
            )

        self.fx = self.fx * scaling_factor
        self.fy = self.fy * scaling_factor
        self.cx = self.cx * scaling_factor
        self.cy = self.cy * scaling_factor
<<<<<<< HEAD
        self.image_height = (self.image_height * scaling_factor).to(torch.int64)
        self.image_width = (self.image_width * scaling_factor).to(torch.int64)

    def __getitem__(self, indices):
        if isinstance(indices, torch.Tensor):
            return Cameras(
                self.camera_to_worlds[indices],
                self.fx[indices],
                self.fy[indices],
                self.cx[indices],
                self.cy[indices],
                height=self.image_height[indices],
                width=self.image_width[indices],
                distortion_params=self.distortion_params[indices] if self.distortion_params is not None else None,
                camera_type=self.camera_type[indices],
                times=self.times[indices] if self.times is not None else None,
            )
        if isinstance(indices, (int, slice)):
            indices = (indices,)
        return Cameras(
            self.camera_to_worlds[indices],
            self.fx[indices],
            self.fy[indices],
            self.cx[indices],
            self.cy[indices],
            height=self.image_height[indices],
            width=self.image_width[indices],
            distortion_params=self.distortion_params[indices] if self.distortion_params else None,
            camera_type=self.camera_type[indices],
            times=self.times[indices] if self.times is not None else None,
        )
=======
        self.height = (self.height * scaling_factor).to(torch.int64)
        self.width = (self.width * scaling_factor).to(torch.int64)
>>>>>>> 90447ab2
<|MERGE_RESOLUTION|>--- conflicted
+++ resolved
@@ -64,17 +64,6 @@
 
     Args:
         camera_to_worlds: Camera to world matrices. Tensor of per-image c2w matrices, in [R | t] format
-<<<<<<< HEAD
-        fx: Focal length x. If a single value is provided, it is broadcasted to all cameras.
-        fy: Focal length y. If a single value is provided, it is broadcasted to all cameras.
-        cx: Principal point x. If a single value is provided, it is broadcasted to all cameras.
-        cy: Principal point y. If a single value is provided, it is broadcasted to all cameras.
-        width: Image width. If a single value is provided, it is broadcasted to all cameras.
-        height: Image height. If a single value is provided, it is broadcasted to all cameras.
-        distortion_params: OpenCV 6 radial distortion coefficients.
-        camera_type: Type of camera model. If a single value is provided, it is broadcasted to
-            all cameras. This will be an int corresponding to the CameraType enum.
-=======
         fx: Focal length x
         fy: Focal length y
         cx: Principal point x
@@ -83,7 +72,6 @@
         height: Image height
         distortion_params: OpenCV 6 radial distortion coefficients
         camera_type: Type of camera model. This will be an int corresponding to the CameraType enum.
->>>>>>> 90447ab2
         times: Timestamps for each camera
     """
 
@@ -128,24 +116,6 @@
         input types in the function signature and it won't break. Your batch size for all tensors
         must be broadcastable to the same size, and the resulting number of batch dimensions will be
         the batch dimension with the largest number of dimensions.
-<<<<<<< HEAD
-
-
-        Args:
-            camera_to_worlds: Camera to world matrices. Tensor of per-image c2w matrices, in [R | t] format,
-                optionally flattened
-            fx: Focal length x. If a single value is provided, it is broadcasted to all cameras.
-            fy: Focal length y. If a single value is provided, it is broadcasted to all cameras.
-            cx: Principal point x. If a single value is provided, it is broadcasted to all cameras.
-            cy: Principal point y. If a single value is provided, it is broadcasted to all cameras.
-            width: Image width. If a single value is provided, it is broadcasted to all cameras.
-            height: Image height. If a single value is provided, it is broadcasted to all cameras.
-            distortion_params: OpenCV 6 radial distortion coefficients.
-            camera_type: Type of camera model. If a single value is provided, it is broadcasted to
-                all cameras. This will be an int corresponding to the CameraType enum.
-            times: Timestamps for each camera
-=======
->>>>>>> 90447ab2
         """
 
         # This will notify the tensordataclass that we have a field with more than 1 dimension
@@ -175,17 +145,10 @@
     def _init_get_fc_xy(self, fc_xy, name):
         """
         Parses the input focal length / principle point x or y and returns a tensor of the correct shape
-<<<<<<< HEAD
 
         Only needs to make sure that we a 1 in the last dimension if it is a tensor. If it is a float, we
         just need to make it into a tensor and it will be broadcasted later in the __post_init__ function.
 
-=======
-
-        Only needs to make sure that we a 1 in the last dimension if it is a tensor. If it is a float, we
-        just need to make it into a tensor and it will be broadcasted later in the __post_init__ function.
-
->>>>>>> 90447ab2
         Args:
             fc_xy: The focal length / principle point x or y
             name: The name of the variable. Used for error messages
@@ -281,11 +244,7 @@
             if times.ndim == 0 or times.shape[-1] != 1:
                 times = times.unsqueeze(-1).to(self.device)
         else:
-<<<<<<< HEAD
-            raise ValueError(f"times must be a tensor, got {type(times)}")
-=======
             raise ValueError(f"times must be None or a tensor, got {type(times)}")
->>>>>>> 90447ab2
 
         return times
 
@@ -344,35 +303,21 @@
 
     def generate_rays(  # pylint: disable=too-many-statements
         self,
-<<<<<<< HEAD
-        camera_indices: Union[TensorType["num_rays":..., "cameras_ndim"], int],
-=======
         camera_indices: Union[TensorType["num_rays":..., "num_cameras_batch_dims"], int],
->>>>>>> 90447ab2
         coords: Optional[TensorType["num_rays":..., 2]] = None,
         camera_opt_to_camera: Optional[TensorType["num_rays":..., 3, 4]] = None,
         distortion_params_delta: Optional[TensorType["num_rays":..., 6]] = None,
         keep_shape: Optional[bool] = None,
-<<<<<<< HEAD
-=======
         disable_distortion: bool = False,
->>>>>>> 90447ab2
     ) -> RayBundle:
         """Generates rays for the given camera indices.
 
         This function will standardize the input arguments and then call the _generate_rays_from_coords function
         to generate the rays. Our goal is to parse the arguments and then get them into the right shape:
-<<<<<<< HEAD
-            - camera_indices: (num_rays:..., cameras_ndim)
-            - coords: (num_rays, 2)
-            - camera_opt_to_camera: (num_rays, 3, 4) or None
-            - distortion_params_delta: (num_rays, 6) or None
-=======
             - camera_indices: (num_rays:..., num_cameras_batch_dims)
             - coords: (num_rays:..., 2)
             - camera_opt_to_camera: (num_rays:..., 3, 4) or None
             - distortion_params_delta: (num_rays:..., 6) or None
->>>>>>> 90447ab2
 
         Read the docstring for _generate_rays_from_coords for more information on how we generate the rays
         after we have standardized the arguments.
@@ -405,10 +350,7 @@
             keep_shape: If None, then we default to the regular behavior of flattening if cameras is jagged, otherwise
                 keeping dimensions. If False, we flatten at the end. If True, then we keep the shape of the
                 camera_indices and coords tensors (if we can).
-<<<<<<< HEAD
-=======
             disable_distortion: If True, disables distortion.
->>>>>>> 90447ab2
 
         Returns:
             Rays for the given camera indices and coords.
@@ -443,11 +385,7 @@
 
         assert camera_indices.shape[-1] == len(
             cameras.shape
-<<<<<<< HEAD
-        ), "camera_indices must have shape (num_rays:..., cameras_ndim)"
-=======
         ), "camera_indices must have shape (num_rays:..., num_cameras_batch_dims)"
->>>>>>> 90447ab2
 
         # If keep_shape is True, then we need to make sure that the camera indices in question
         # are all the same height and width and can actually be batched while maintaining the image
@@ -505,11 +443,7 @@
         # raybundle.shape == (num_rays) when done
         # pylint: disable=protected-access
         raybundle = cameras._generate_rays_from_coords(
-<<<<<<< HEAD
-            camera_indices, coords, camera_opt_to_camera, distortion_params_delta
-=======
             camera_indices, coords, camera_opt_to_camera, distortion_params_delta, disable_distortion=disable_distortion
->>>>>>> 90447ab2
         )
 
         # If we have mandated that we don't keep the shape, then we flatten
@@ -524,18 +458,6 @@
     # pylint: disable=too-many-statements
     def _generate_rays_from_coords(
         self,
-<<<<<<< HEAD
-        camera_indices: TensorType["num_rays":..., "cameras_ndim"],
-        coords: TensorType["num_rays":..., 2],
-        camera_opt_to_camera: Optional[TensorType["num_rays":..., 3, 4]] = None,
-        distortion_params_delta: Optional[TensorType["num_rays":..., 6]] = None,
-    ) -> RayBundle:
-        """Generates rays for the given camera indices and coords where self isn't jagged
-        This is a fairly complex function, so let's break this down slowly.
-        Shapes involved:
-            - num_rays: This is your output raybundle shape. It dictates the number and shape of the rays generated
-            - cameras_ndim: This is the number of dimensions of our camera
-=======
         camera_indices: TensorType["num_rays":..., "num_cameras_batch_dims"],
         coords: TensorType["num_rays":..., 2],
         camera_opt_to_camera: Optional[TensorType["num_rays":..., 3, 4]] = None,
@@ -550,24 +472,15 @@
             - num_rays: This is your output raybundle shape. It dictates the number and shape of the rays generated
             - num_cameras_batch_dims: This is the number of dimensions of our camera
 
->>>>>>> 90447ab2
         Args:
             camera_indices: Camera indices of the flattened cameras object to generate rays for.
                 The shape of this is such that indexing into camera_indices["num_rays":...] will return the
                 index into each batch dimension of the camera in order to get the correct camera specified by
                 "num_rays".
-<<<<<<< HEAD
-=======
-
->>>>>>> 90447ab2
                 Example:
                     >>> cameras = Cameras(...)
                     >>> cameras.shape
                         (2, 3, 4)
-<<<<<<< HEAD
-=======
-
->>>>>>> 90447ab2
                     >>> camera_indices = torch.tensor([0, 0, 0]) # We need an axis of length 3 since cameras.ndim == 3
                     >>> camera_indices.shape
                         (3,)
@@ -579,10 +492,6 @@
                         # camera at cameras[0,0,0] at image coordinates (1,1), so out_rays.shape == ()
                     >>> out_rays.shape
                         ()
-<<<<<<< HEAD
-=======
-
->>>>>>> 90447ab2
                     >>> camera_indices = torch.tensor([[0,0,0]])
                     >>> camera_indices.shape
                         (1, 3)
@@ -595,23 +504,6 @@
                         # since we added an extra dimension in front of camera_indices
                     >>> out_rays.shape
                         (1,)
-<<<<<<< HEAD
-                If you want more examples, check tests/cameras/test_cameras and the function check_generate_rays_shape
-                The bottom line is that for camera_indices: (num_rays:..., cameras_ndim), num_rays is the output
-                shape and if you index into the output RayBundle with some indices [i:...], if you index into
-                camera_indices with camera_indices[i:...] as well, you will get a 1D tensor containing the batch
-                indices into the original cameras object corresponding to that ray (ie: you will get the camera
-                from our batched cameras corresponding to the ray at RayBundle[i:...]).
-            coords: Coordinates of the pixels to generate rays for. If None, the full image will be rendered, meaning
-                height and width get prepended to the num_rays dimensions. Indexing into coords with [i:...] will
-                get you the image coordinates [x, y] of that specific ray located at output RayBundle[i:...].
-            camera_opt_to_camera: Optional transform for the camera to world matrices.
-                In terms of shape, it follows the same rules as coords, but indexing into it with [i:...] gets you
-                the 2D camera to world transform matrix for the camera optimization at RayBundle[i:...].
-            distortion_params_delta: Optional delta for the distortion parameters.
-                In terms of shape, it follows the same rules as coords, but indexing into it with [i:...] gets you
-                the 1D tensor with the 6 distortion parameters for the camera optimization at RayBundle[i:...].
-=======
 
                 If you want more examples, check tests/cameras/test_cameras and the function check_generate_rays_shape
 
@@ -635,7 +527,6 @@
 
             disable_distortion: If True, disables distortion.
 
->>>>>>> 90447ab2
         Returns:
             Rays for the given camera indices and coords. RayBundle.shape == num_rays
         """
@@ -651,13 +542,8 @@
         assert camera_opt_to_camera is None or camera_opt_to_camera.shape == num_rays_shape + (3, 4)
         assert distortion_params_delta is None or distortion_params_delta.shape == num_rays_shape + (6,)
 
-<<<<<<< HEAD
-        # Here, we've broken our indices down along the cameras_ndim dimension allowing us to index by all of our output
-        # rays at each dimension of our cameras object
-=======
         # Here, we've broken our indices down along the num_cameras_batch_dims dimension allowing us to index by all
         # of our output rays at each dimension of our cameras object
->>>>>>> 90447ab2
         true_indices = [camera_indices[..., i] for i in range(camera_indices.shape[-1])]
 
         # Get all our focal lengths, principal points and make sure they are the right shapes
@@ -698,18 +584,6 @@
         assert coord_stack.shape == (3,) + num_rays_shape + (2,)
 
         # Undistorts our images according to our distortion parameters
-<<<<<<< HEAD
-        distortion_params = None
-        if self.distortion_params is not None:
-            distortion_params = self.distortion_params[true_indices]
-            if distortion_params_delta is not None:
-                distortion_params = distortion_params + distortion_params_delta
-        elif distortion_params_delta is not None:
-            distortion_params = distortion_params_delta
-
-        if distortion_params is not None:
-            coord_stack = camera_utils.radial_and_tangential_undistort(coord_stack, distortion_params)
-=======
         if not disable_distortion:
             distortion_params = None
             if self.distortion_params is not None:
@@ -728,7 +602,6 @@
                         coord_stack[coord_mask, :].reshape(3, -1, 2),
                         distortion_params[mask, :],
                     ).reshape(-1, 2)
->>>>>>> 90447ab2
 
         # Make sure after we have undistorted our images, the shapes are still correct
         assert coord_stack.shape == (3,) + num_rays_shape + (2,)
@@ -760,10 +633,6 @@
             directions_stack[..., 1][mask] = torch.masked_select(coord_stack[..., 1] * sin_theta / theta, mask).float()
             directions_stack[..., 2][mask] = -torch.masked_select(torch.cos(theta), mask)
 
-<<<<<<< HEAD
-        for value in cam_types:
-            if value not in [CameraType.PERSPECTIVE.value, CameraType.FISHEYE.value]:
-=======
         if CameraType.EQUIRECTANGULAR.value in cam_types:
             mask = (self.camera_type[true_indices] == CameraType.EQUIRECTANGULAR.value).squeeze(-1)  # (num_rays)
             mask = torch.stack([mask, mask, mask], dim=0)
@@ -779,7 +648,6 @@
 
         for value in cam_types:
             if value not in [CameraType.PERSPECTIVE.value, CameraType.FISHEYE.value, CameraType.EQUIRECTANGULAR.value]:
->>>>>>> 90447ab2
                 raise ValueError(f"Camera type {value} not supported.")
 
         assert directions_stack.shape == (3,) + num_rays_shape + (3,)
@@ -795,13 +663,10 @@
         directions_stack = torch.sum(
             directions_stack[..., None, :] * rotation, dim=-1
         )  # (..., 1, 3) * (..., 3, 3) -> (..., 3)
-<<<<<<< HEAD
 
         directions_norm = torch.norm(directions_stack, dim=-1, keepdim=True)
         directions_norm = directions_norm[0]
 
-=======
->>>>>>> 90447ab2
         directions_stack = normalize(directions_stack, dim=-1)
         assert directions_stack.shape == (3,) + num_rays_shape + (3,)
 
@@ -818,22 +683,16 @@
 
         pixel_area = (dx * dy)[..., None]  # ("num_rays":..., 1)
         assert pixel_area.shape == num_rays_shape + (1,)
-<<<<<<< HEAD
-=======
 
         times = self.times[camera_indices, 0] if self.times is not None else None
->>>>>>> 90447ab2
 
         return RayBundle(
             origins=origins,
             directions=directions,
             pixel_area=pixel_area,
             camera_indices=camera_indices,
-<<<<<<< HEAD
             directions_norm=directions_norm,
-=======
             times=times,
->>>>>>> 90447ab2
         )
 
     def to_json(
@@ -908,39 +767,5 @@
         self.fy = self.fy * scaling_factor
         self.cx = self.cx * scaling_factor
         self.cy = self.cy * scaling_factor
-<<<<<<< HEAD
-        self.image_height = (self.image_height * scaling_factor).to(torch.int64)
-        self.image_width = (self.image_width * scaling_factor).to(torch.int64)
-
-    def __getitem__(self, indices):
-        if isinstance(indices, torch.Tensor):
-            return Cameras(
-                self.camera_to_worlds[indices],
-                self.fx[indices],
-                self.fy[indices],
-                self.cx[indices],
-                self.cy[indices],
-                height=self.image_height[indices],
-                width=self.image_width[indices],
-                distortion_params=self.distortion_params[indices] if self.distortion_params is not None else None,
-                camera_type=self.camera_type[indices],
-                times=self.times[indices] if self.times is not None else None,
-            )
-        if isinstance(indices, (int, slice)):
-            indices = (indices,)
-        return Cameras(
-            self.camera_to_worlds[indices],
-            self.fx[indices],
-            self.fy[indices],
-            self.cx[indices],
-            self.cy[indices],
-            height=self.image_height[indices],
-            width=self.image_width[indices],
-            distortion_params=self.distortion_params[indices] if self.distortion_params else None,
-            camera_type=self.camera_type[indices],
-            times=self.times[indices] if self.times is not None else None,
-        )
-=======
         self.height = (self.height * scaling_factor).to(torch.int64)
-        self.width = (self.width * scaling_factor).to(torch.int64)
->>>>>>> 90447ab2
+        self.width = (self.width * scaling_factor).to(torch.int64)